--- conflicted
+++ resolved
@@ -37,13 +37,8 @@
         return ResponseWrapper.wrap(status=500, message="Internal server error").to_response()
 
 
-<<<<<<< HEAD
-@router.post("/{agent_name}/chat/{user_id}/{thread_id}", summary="Chat with the agent.", response_model=ResponseWrapper[AgentChatResponse])
-async def chat(
-=======
 @router.post("/chat/{user_id}/{thread_id}/{agent_name}", summary="Chat with the agent.", response_model=ResponseWrapper[AgentChatResponse])
 async def execute(
->>>>>>> 835f9b0f
     user_id: str,
     thread_id: str,
     agent_name: str,
