--- conflicted
+++ resolved
@@ -171,8 +171,7 @@
         return ResponseWrapper.wrap(status=200, data=response_data).to_response()
 
     except Exception as e:
-<<<<<<< HEAD
-        logger.error(f"Error ingesting files: {str(e)}", exc_info=True)
+        logger.exception("Has error: %s", str(e))
         return ResponseWrapper.wrap(status=500, message="Internal server error").to_response()
 
 
@@ -186,8 +185,4 @@
     _: bool = Depends(ensure_user_id),
 ):
     response = await thread_service.generate_thread_title(user_id, thread_id)
-    return response.to_response()
-=======
-        logger.exception("Has error: %s", str(e))
-        return ResponseWrapper.wrap(status=500, message="Internal server error").to_response()
->>>>>>> 835f9b0f
+    return response.to_response()