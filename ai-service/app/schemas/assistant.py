from datetime import datetime
from typing import Optional

from pydantic import Field

from app.schemas.base import BaseRequest, BaseResponse, PagingResponse


##################################################
########### REQUEST SCHEMAS ######################
##################################################
class CreateAssistantRequest(BaseRequest):
    id: Optional[str] = None
    name: str = Field(..., min_length=3, max_length=50)
    description: Optional[str] = Field(None, min_length=3, max_length=500)
    type: str = Field(..., min_length=3, max_length=50)


class UpdateAssistantRequest(BaseRequest):
    name: Optional[str] = Field(None, min_length=3, max_length=50)
    description: Optional[str] = Field(None, min_length=3, max_length=500)
    type: Optional[str] = Field(None, min_length=3, max_length=50)


class CreateFullInfoAssistantRequest(BaseRequest):
    id: Optional[str] = None
    name: str = Field(..., min_length=3, max_length=50)
    description: Optional[str] = Field(None, min_length=3, max_length=500)
    type: str = Field(..., min_length=3, max_length=50)
    worker_ids: list[str]


class UpdateFullInfoAssistantRequest(BaseRequest):
    name: Optional[str] = Field(None, min_length=3, max_length=50)
    description: Optional[str] = Field(None, min_length=3, max_length=500)
    type: Optional[str] = Field(None, min_length=3, max_length=50)
    worker_ids: Optional[list[str]]


##################################################
########### RESPONSE SCHEMAS #####################
##################################################

class CreateAssistantResponse(BaseResponse):
    id: str
    user_id: str
    name: str
    description: Optional[str]
    type: str
    created_at: datetime


class GetAssistantResponse(BaseResponse):
    id: str
    user_id: str
    name: str
    description: Optional[str]
    type: str
    created_at: datetime


class GetAssistantsResponse(PagingResponse):
    assistants: list[GetAssistantResponse]


class UpdateAssistantResponse(CreateAssistantResponse):
    pass


class DeleteAssistantResponse(BaseResponse):
    id: str
    user_id: str


class ExtensionData(BaseResponse):
<<<<<<< HEAD
    extension_id: str
=======
    id: str
>>>>>>> f286307d
    extension_name: str
    connected_account_id: str = Field(..., title="Connected Account ID", examples=["connectedaccountid"])
    auth_scheme: Optional[str] = Field(None, title="Auth Scheme", examples=["Bearer"])
    auth_value: Optional[str] = Field(None, title="Auth Value", examples=["authvalue"])
    created_at: Optional[datetime]


class McpData(BaseResponse):
<<<<<<< HEAD
    mcp_id: str
=======
    id: str
>>>>>>> f286307d
    mcp_name: str
    url: Optional[str] = Field(None, title="Auth Scheme", examples=["Bearer"])
    connection_type: Optional[str] = Field(None, title="Auth Value", examples=["authvalue"])
    created_at: Optional[datetime]


class GetFullInfoAssistantResponse(GetAssistantResponse):
    workers: Optional[list[ExtensionData | McpData]]


<<<<<<< HEAD
class GetFullInfoAssistantsResponse(BaseResponse):
=======
class GetFullInfoAssistantsResponse(PagingResponse):
>>>>>>> f286307d
    full_info_assistants: list[GetFullInfoAssistantResponse]


class CreateFullInfoAssistantResponse(CreateAssistantResponse):
    workers: Optional[list[ExtensionData | McpData]] = Field(..., title="List of workers")


class UpdateFullInfoAssistantResponse(CreateFullInfoAssistantResponse):
    pass<|MERGE_RESOLUTION|>--- conflicted
+++ resolved
@@ -73,11 +73,7 @@
 
 
 class ExtensionData(BaseResponse):
-<<<<<<< HEAD
-    extension_id: str
-=======
     id: str
->>>>>>> f286307d
     extension_name: str
     connected_account_id: str = Field(..., title="Connected Account ID", examples=["connectedaccountid"])
     auth_scheme: Optional[str] = Field(None, title="Auth Scheme", examples=["Bearer"])
@@ -86,11 +82,7 @@
 
 
 class McpData(BaseResponse):
-<<<<<<< HEAD
-    mcp_id: str
-=======
     id: str
->>>>>>> f286307d
     mcp_name: str
     url: Optional[str] = Field(None, title="Auth Scheme", examples=["Bearer"])
     connection_type: Optional[str] = Field(None, title="Auth Value", examples=["authvalue"])
@@ -101,11 +93,7 @@
     workers: Optional[list[ExtensionData | McpData]]
 
 
-<<<<<<< HEAD
-class GetFullInfoAssistantsResponse(BaseResponse):
-=======
 class GetFullInfoAssistantsResponse(PagingResponse):
->>>>>>> f286307d
     full_info_assistants: list[GetFullInfoAssistantResponse]
 
 
