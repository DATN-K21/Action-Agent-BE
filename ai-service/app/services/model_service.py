--- conflicted
+++ resolved
@@ -7,11 +7,12 @@
 
 MAX_TOKENS = 10000
 
+
 def get_chat_model(
     *,
-    provider: LlmProvider = env_settings.DEFAULT_PROVIDER,
-    model: str = env_settings.DEFAULT_MODEL,
-    api_key: str = env_settings.DEFAULT_API_KEY,
+    provider: LlmProvider = env_settings.LLM_DEFAULT_PROVIDER,
+    model: str = env_settings.LLM_DEFAULT_MODEL,
+    api_key: str = env_settings.LLM_DEFAULT_API_KEY,
     temperature: float = 0,
     **kwargs,
 ) -> BaseChatModel:
@@ -30,7 +31,6 @@
         case _:
             raise ValueError(f"Unsupported provider: {provider}. Supported are: {LlmProvider.supported_values()}")
 
-<<<<<<< HEAD
 
 def _get_openai_model(
     model: str,
@@ -53,10 +53,4 @@
         timeout=timeout,
         max_retries=max_retries,
         **kwargs,
-    )
-=======
-def get_openai_model(model: str = "gpt-3.5-turbo", temperature=0, streaming=True):
-    """Get an OpenAI language model."""
-    api_key = SecretStr(env_settings.LLM_DEFAULT_API_KEY)
-    return ChatOpenAI(temperature=temperature, streaming=streaming, model_name=model, openai_api_key=api_key)
->>>>>>> ac33c87a
+    )