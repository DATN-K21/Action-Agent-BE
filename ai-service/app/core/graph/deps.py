--- conflicted
+++ resolved
@@ -8,11 +8,7 @@
 from app.core.cache.cached_agents import AgentCache
 from app.core.graph.base import GraphBuilder
 from app.core.graph.extension_builder_manager import ExtensionBuilderManager
-<<<<<<< HEAD
 from app.memory.checkpoint import get_checkpointer
-=======
-from app.memory.deps import get_checkpointer
->>>>>>> 835f9b0f
 from app.services.extensions.deps import (
     get_gmail_service,
     get_google_calendar_service,
@@ -39,70 +35,46 @@
     manager.register_extension_builder(gmail_builder)
 
     # Register google calendar graph builder
-    google_calendar_builder = GraphBuilder(
-        checkpointer=checkpointer,
-        name=get_google_calendar_service().get_name()
-    )
+    google_calendar_builder = GraphBuilder(checkpointer=checkpointer, name=get_google_calendar_service().get_name())
     manager.register_extension_builder(google_calendar_builder)
 
     # Register google meet graph builder
-    google_meet_builder = GraphBuilder(
-        checkpointer=checkpointer,
-        name=get_google_meet_service().get_name()
-    )
+    google_meet_builder = GraphBuilder(checkpointer=checkpointer, name=get_google_meet_service().get_name())
     manager.register_extension_builder(google_meet_builder)
 
     # Register google map graph builder
-    google_map_builder = GraphBuilder(
-        checkpointer=checkpointer,
-        name=get_google_maps_service().get_name()
-    )
+    google_map_builder = GraphBuilder(checkpointer=checkpointer, name=get_google_maps_service().get_name())
     manager.register_extension_builder(google_map_builder)
 
     # Register youtube graph builder
-    youtube_builder = GraphBuilder(
-        checkpointer=checkpointer,
-        name=get_youtube_service().get_name()
-    )
+    youtube_builder = GraphBuilder(checkpointer=checkpointer, name=get_youtube_service().get_name())
     manager.register_extension_builder(youtube_builder)
 
     # Register slack graph builder
-    slack_builder = GraphBuilder(
-        checkpointer=checkpointer,
-        name=get_slack_service().get_name()
-    )
+    slack_builder = GraphBuilder(checkpointer=checkpointer, name=get_slack_service().get_name())
     manager.register_extension_builder(slack_builder)
 
     # Register outlook graph builder
-    outlook_builder = GraphBuilder(
-        checkpointer=checkpointer,
-        name=get_outlook_service().get_name()
-    )
+    outlook_builder = GraphBuilder(checkpointer=checkpointer, name=get_outlook_service().get_name())
     manager.register_extension_builder(outlook_builder)
 
     # Register google drive graph builder
-    google_drive_builder = GraphBuilder(
-        checkpointer=checkpointer,
-        name=get_google_drive_service().get_name()
-    )
+    google_drive_builder = GraphBuilder(checkpointer=checkpointer, name=get_google_drive_service().get_name())
     manager.register_extension_builder(google_drive_builder)
 
     # Register notion graph builder
-    notion_builder = GraphBuilder(
-        checkpointer=checkpointer,
-        name=get_notion_service().get_name()
-    )
+    notion_builder = GraphBuilder(checkpointer=checkpointer, name=get_notion_service().get_name())
     manager.register_extension_builder(notion_builder)
 
     return manager
 
 
 def create_extension(
-        extension_name: str,
-        user_id: str,
-        extension_service_manager: ExtensionServiceManager,
-        builder_manager: ExtensionBuilderManager,
-        logger: BoundLogger
+    extension_name: str,
+    user_id: str,
+    extension_service_manager: ExtensionServiceManager,
+    builder_manager: ExtensionBuilderManager,
+    logger: BoundLogger,
 ):
     extension_service = extension_service_manager.get_extension_service(extension_name)
     builder_manager.update_builder_tools(
@@ -121,12 +93,12 @@
 
 
 def get_extension(
-        extension_name: str,
-        user_id: str,
-        agent_cache: AgentCache,
-        extension_service_manager: ExtensionServiceManager,
-        builder_manager: ExtensionBuilderManager,
-        logger: BoundLogger
+    extension_name: str,
+    user_id: str,
+    agent_cache: AgentCache,
+    extension_service_manager: ExtensionServiceManager,
+    builder_manager: ExtensionBuilderManager,
+    logger: BoundLogger,
 ):
     agent = agent_cache.get(user_id=user_id, agent_type=extension_name)
     if agent is None:
