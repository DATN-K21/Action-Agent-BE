--- conflicted
+++ resolved
@@ -13,28 +13,16 @@
         env_ignore_empty=True,
     )
 
-<<<<<<< HEAD
-    # FastAPI settings
-    PORT: int = 5001
-    HOST: str = "0.0.0.0"
-    DBG: bool = False
-    HTTPS: bool = False
-
-    # Logging settings
-    LOG_LEVEL: str = "INFO"
-    LOG_TO_CONSOLE: bool = True
-=======
     # Debug mode
     DEBUG_SERVER: bool = False
     DEBUG_SQLALCHEMY: bool = False
 
     # Logging
     LOGGING_LOG_LEVEL: str = "INFO"
->>>>>>> ac33c87a
 
     # LLM
     LLM_DEFAULT_API_KEY: str = "<your-api-key>"
-    LLM_DEFAULT_PROVIDER: str = "openai"
+    LLM_DEFAULT_PROVIDER: LlmProvider = LlmProvider.OPENAI
     LLM_DEFAULT_MODEL: str = "gpt-4o-nano"
 
     # Database
@@ -44,29 +32,10 @@
     POSTGRES_PASSWORD: str = "postgres"
     POSTGRES_DB: str = "ai-database"
 
-<<<<<<< HEAD
-    # SQLAlchemy settings
-    SQLALCHEMY_DEBUG: bool = False
-
-    # Tool settings
-    TAVILY_API_KEY: str = "<your-api-key>"
-
-    # LLM service settings
-    DEFAULT_PROVIDER: LlmProvider = LlmProvider.OPENAI
-    DEFAULT_MODEL: str = "gpt-4o-mini"
-    DEFAULT_API_KEY: str = "<your-api-key>"
-
-    # Langchain service settings
-    LANGCHAIN_TRACING_V2: bool = False
-    LANGCHAIN_ENDPOINT: str = "https://api.smith.langchain.com"
-    LANGCHAIN_API_KEY: str = "<your-api-key>"
-    LANGCHAIN_PROJECT: str = "<your-project-id>"
-=======
     # Tool
     TOOL_TAVILY_API_KEY: str = "<your-api-key>"
->>>>>>> ac33c87a
 
-    # Composio service
+    # Composio
     COMPOSIO_LOGGING_LEVEL: str = "debug"
     COMPOSIO_API_KEY: str = "<your-api-key>"
     COMPOSIO_REDIRECT_URL: str = "http://localhost:15200/callback/extension"
