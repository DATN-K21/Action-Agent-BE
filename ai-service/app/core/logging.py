import logging
import sys
from functools import lru_cache, wraps
from inspect import iscoroutinefunction, signature

import structlog
from structlog.stdlib import BoundLogger

from app.core.settings import env_settings


@lru_cache(maxsize=None)  # Infinite caching for coroutine checks
def _is_async(func):
    """Check if a function is asynchronous."""
    return iscoroutinefunction(func)


@lru_cache(maxsize=None)  # Infinite caching for method checks
def _is_method(func):
    """Check if a function is a method (instance or class method)."""
    sig = signature(func)
    return "self" in sig.parameters or "cls" in sig.parameters


def _sanitize_args(args, kwargs, skip_first_arg=False):
    """Sanitize args and kwargs for logging."""
    if skip_first_arg:
        args = args[1:]  # Skip 'self' or 'cls'
    return {
        "args": [str(arg) for arg in args],
        "kwargs": {k: str(v) for k, v in kwargs.items()},
    }


def configure_logging():
    """Configures structured logging with clean, colored, non-duplicated logs"""

    # Clear any existing handlers
    logging.root.handlers.clear()

    # Disable Uvicorn default loggers to prevent duplicate logs
    # uvicorn_loggers = ["uvicorn", "uvicorn.access", "uvicorn.error"]
    # for name in uvicorn_loggers:
    #     uvicorn_logger = logging.getLogger(name)
    #     uvicorn_logger.handlers.clear()
    #     uvicorn_logger.propagate = False  # Important to prevent bubble-up

    structlog.configure(
        processors=[
<<<<<<< HEAD
            structlog.processors.TimeStamper(fmt="iso"),
            structlog.stdlib.add_log_level,
            structlog.stdlib.add_logger_name,
            structlog.processors.CallsiteParameterAdder(
                parameters=[
                    structlog.processors.CallsiteParameter.FUNC_NAME,
                ]
            ),
=======
            structlog.processors.TimeStamper(fmt="iso"),  # Adds timestamp
            structlog.stdlib.add_log_level,  # Adds log level (INFO, ERROR)
            structlog.stdlib.add_logger_name,  # Adds logger name
>>>>>>> ac33c87a
            structlog.processors.ExceptionPrettyPrinter(),
            structlog.dev.ConsoleRenderer(colors=True),
        ],
        logger_factory=structlog.stdlib.LoggerFactory(),
        wrapper_class=structlog.make_filtering_bound_logger(env_settings.LOG_LEVEL),
        context_class=dict,
    )

    # Ensure standard logging uses structlog
    handler = logging.StreamHandler(sys.stdout)
    logging.basicConfig(format="%(message)s", level=env_settings.LOG_LEVEL, handlers=[handler])
    logging.getLogger().handlers = [handler]



def get_logger(name: str) -> BoundLogger:
    """Get a logger instance."""
    return structlog.get_logger(name)


def log_function_inputs(logger):
    """Decorator to log function inputs."""

    def decorator(func):
        @wraps(func)
        def sync_wrapper(*args, **kwargs):
            """Wrapper for synchronous functions."""
            bound_logger = logger.bind(**_sanitize_args(args, kwargs, _is_method(func)))
            bound_logger.info(f"{func.__name__} =>")
            return func(*args, **kwargs)

        @wraps(func)
        async def async_wrapper(*args, **kwargs):
            """Wrapper for asynchronous functions."""
            bound_logger = logger.bind(**_sanitize_args(args, kwargs, _is_method(func)))
            bound_logger.info(f"{func.__name__} =>")
            return await func(*args, **kwargs)

        return async_wrapper if _is_async(func) else sync_wrapper

    return decorator<|MERGE_RESOLUTION|>--- conflicted
+++ resolved
@@ -47,7 +47,6 @@
 
     structlog.configure(
         processors=[
-<<<<<<< HEAD
             structlog.processors.TimeStamper(fmt="iso"),
             structlog.stdlib.add_log_level,
             structlog.stdlib.add_logger_name,
@@ -56,24 +55,18 @@
                     structlog.processors.CallsiteParameter.FUNC_NAME,
                 ]
             ),
-=======
-            structlog.processors.TimeStamper(fmt="iso"),  # Adds timestamp
-            structlog.stdlib.add_log_level,  # Adds log level (INFO, ERROR)
-            structlog.stdlib.add_logger_name,  # Adds logger name
->>>>>>> ac33c87a
             structlog.processors.ExceptionPrettyPrinter(),
             structlog.dev.ConsoleRenderer(colors=True),
         ],
         logger_factory=structlog.stdlib.LoggerFactory(),
-        wrapper_class=structlog.make_filtering_bound_logger(env_settings.LOG_LEVEL),
+        wrapper_class=structlog.make_filtering_bound_logger(env_settings.LOGGING_LOG_LEVEL),
         context_class=dict,
     )
 
     # Ensure standard logging uses structlog
     handler = logging.StreamHandler(sys.stdout)
-    logging.basicConfig(format="%(message)s", level=env_settings.LOG_LEVEL, handlers=[handler])
+    logging.basicConfig(format="%(message)s", level=env_settings.LOGGING_LOG_LEVEL, handlers=[handler])
     logging.getLogger().handlers = [handler]
-
 
 
 def get_logger(name: str) -> BoundLogger:
