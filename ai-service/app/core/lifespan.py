--- conflicted
+++ resolved
@@ -8,12 +8,7 @@
 from app.core.graph.deps import get_extension_builder_manager
 from app.core.session import engine
 from app.core.socketio import get_socketio_server
-<<<<<<< HEAD
 from app.memory.checkpoint import AsyncPostgresPool, get_checkpointer
-=======
-from app.memory.checkpoint import AsyncPostgresPool
-from app.memory.deps import get_checkpointer
->>>>>>> ac33c87a
 from app.models.base_entity import Base
 from app.services.extensions.deps import (
     get_extension_service_manager,
@@ -41,16 +36,10 @@
         # Manually set up and tear down the connection
         await AsyncPostgresPool.asetup()
 
-<<<<<<< HEAD
         # Setup PostgreSQL migrations
         async with engine.begin() as conn:
             await conn.run_sync(Base.metadata.create_all)
             logger.info("SQLAlchemy tables created")
-=======
-        # Create tables if they don't exist
-        async with engine.begin() as conn:
-            await conn.run_sync(Base.metadata.create_all)
->>>>>>> ac33c87a
 
         # Manually resolve dependencies at startup
         checkpointer = await get_checkpointer()
@@ -64,7 +53,7 @@
             slack_service=get_slack_service(),
             outlook_service=get_outlook_service(),
             google_drive_service=get_google_drive_service(),
-            notion_service=get_notion_service()
+            notion_service=get_notion_service(),
         )
 
         get_socketio_server().register_namespace(
