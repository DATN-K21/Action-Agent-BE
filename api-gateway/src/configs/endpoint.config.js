require('dotenv').config();

const ENDPOINT_CONFIGS = {
    USER_SERVICE_URL: process.env.USER_SERVICE_URL,
<<<<<<< HEAD
    // LOG_SERVICE_URL: process.env.LOG_SERVICE_URL,
    // RABBITMQ_URL: process.env.RABBITMQ_URL,
    // ELASTICSEARCH_URL: process.env.ELASTICSEARCH_URL,
    // REDIS_URL: process.env.REDIS_URL,
=======
    LOG_SERVICE_URL: process.env.LOG_SERVICE_URL,
    AI_SERVICE_URL: process.env.AI_SERVICE_URL,
    RABBITMQ_URL: process.env.RABBITMQ_URL,
    ELASTICSEARCH_URL: process.env.ELASTICSEARCH_URL,
    REDIS_URL: process.env.REDIS_URL,
>>>>>>> b9aa9b3a
}

module.exports = ENDPOINT_CONFIGS;<|MERGE_RESOLUTION|>--- conflicted
+++ resolved
@@ -2,18 +2,11 @@
 
 const ENDPOINT_CONFIGS = {
     USER_SERVICE_URL: process.env.USER_SERVICE_URL,
-<<<<<<< HEAD
-    // LOG_SERVICE_URL: process.env.LOG_SERVICE_URL,
-    // RABBITMQ_URL: process.env.RABBITMQ_URL,
-    // ELASTICSEARCH_URL: process.env.ELASTICSEARCH_URL,
-    // REDIS_URL: process.env.REDIS_URL,
-=======
     LOG_SERVICE_URL: process.env.LOG_SERVICE_URL,
     AI_SERVICE_URL: process.env.AI_SERVICE_URL,
     RABBITMQ_URL: process.env.RABBITMQ_URL,
     ELASTICSEARCH_URL: process.env.ELASTICSEARCH_URL,
     REDIS_URL: process.env.REDIS_URL,
->>>>>>> b9aa9b3a
 }
 
 module.exports = ENDPOINT_CONFIGS;