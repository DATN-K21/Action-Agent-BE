--- conflicted
+++ resolved
@@ -4,13 +4,9 @@
 const currentUserMiddleware = require('../middlewares/currentUser.middleware');
 
 const serviceRegistry = {
-<<<<<<< HEAD
-    'user': ENDPOINT_CONFIGS.USER_SERVICE_URL
-=======
     'user': ENDPOINT_CONFIGS.USER_SERVICE_URL,
     'log': ENDPOINT_CONFIGS.LOG_SERVICE_URL,
     'ai': ENDPOINT_CONFIGS.AI_SERVICE_URL,
->>>>>>> b9aa9b3a
 };
 
 Object.entries(serviceRegistry).forEach(([serviceName, target]) => {
